from dataclasses import dataclass, field
import dataclasses
from enum import Enum
from typing import List, Dict, Optional

import pytest

import howard


class Suit(Enum):
    heart = 'h'
    spade = 's'
    diamond = 'd'
    club = 'c'


@dataclass
class Card:
    rank: int
    suit: Suit


@dataclass
class Hand:
    hand_id: int = 0
    cards: List[Card] = field(default_factory=list)


@dataclass
class Party:
    party_id: int = 0
    players: Dict[str, Hand] = field(default_factory=dict)


@dataclass
class Score:
    scores: Dict[str, int] = field(default_factory=dict)


@dataclass
class Drink:
    name: str
    glass_type: Optional[str] = field(default=None)


@dataclass
class UnsupportedFloat:
    n: float


@pytest.mark.parametrize('d, t', [
    ({'hand_id': 2, 'cards': [{'rank': 2, 'suit': 'c'}]}, Hand),
])
def test_dict_is_same_coming_back(d, t):
    obj = howard.from_dict(d, t)
    assert obj
    assert d == howard.to_dict(obj)


def test_hand_is_what_we_expect():
    d = {'hand_id': 2, 'cards': [{'rank': 2, 'suit': 'c'}, {'rank': 10, 'suit': 'h'}]}
    obj = howard.from_dict(d, Hand)

    assert isinstance(obj, Hand)
    assert obj.hand_id == 2
    assert len(obj.cards) == 2
    assert isinstance(obj.cards[0], Card)
    assert obj.cards[0].suit == Suit.club


def test_hand_without_card():
    d = {'hand_id': 1}
    obj = howard.from_dict(d, Hand)

    assert isinstance(obj, Hand)
    assert len(obj.cards) == 0


def test_unsupported_type():
    with pytest.raises(TypeError):
        howard.from_dict({'n': 2}, UnsupportedFloat)


def test_float_instead_of_int():
    d = {'hand_id': 2.5}
    with pytest.raises(TypeError):
        howard.from_dict(d, Hand)


def test_unknown_suit():
    d = {'rank': 2, 'suit': 'a'}

    with pytest.raises(Exception):
        howard.from_dict(d, Card)


def test_dict_instead_of_list_in_hand():
    d = {'cards': {'1': {'rank': 2, 'suit': 'c'}}}

    with pytest.raises(TypeError):
        howard.from_dict(d, Hand)


def test_normal_dict():
    d = {'scores': {'John': 3, 'Joe': -1}}
    obj = howard.from_dict(d, Score)

    assert isinstance(obj, Score)
    assert obj.scores['John'] == 3


def test_dict_of_hands():
    hand1 = {'hand_id': 1, 'cards': [{'rank': 10, 'suit': 'h'}, {'rank': 9, 'suit': 's'}, {'rank': 1, 'suit': 'c'}]}
    hand2 = {'hand_id': 2, 'cards': [{'rank': 2, 'suit': 'c'}, {'rank': 10, 'suit': 'h'}]}
    d = {'party_id': 1, 'players': {'John': hand1, 'Joe': hand2}}

    obj = howard.from_dict(d, Party)

    assert isinstance(obj, Party)
    assert obj.party_id == 1
    assert len(obj.players.items()) == 2
    assert 'John' in obj.players.keys()
    assert isinstance(obj.players['John'], Hand)
    assert len(obj.players['John'].cards) == 3

<<<<<<< HEAD

def test_optional_type_not_set():
    drink = {'name': 'tequila'}
    obj = howard.from_dict(drink, Drink)
    assert isinstance(obj, Drink)
    assert obj.glass_type is None
    # TODO: currently disabled as None is not a supported exportable type
    # assert {'name': 'tequila', 'glass_type': None} == howard.to_dict(obj)


def test_optional_type_set():
    drink = {'name': 'scotch', 'glass_type': 'lowball'}
    obj = howard.from_dict(drink, Drink)
    assert isinstance(obj, Drink)
    assert 'lowball' == obj.glass_type
    assert {'name': 'scotch', 'glass_type': 'lowball'} == howard.to_dict(obj)
=======
def test_strip_out_public():
    @dataclass
    class Test2:
        a: int
        b: str
        _c: str

    t = Test2(a=1, b='2', _c='3')
    result = howard.to_dict(t, public_only=True)

    assert result.get('a') == 1
    assert result.get('b') == '2'
    assert '_c' not in result

def test_strip_out_internal_fields():
    @dataclass
    class Test3:
        a: int
        b: str = field(default='', metadata={'internal': True})

    t = Test3(a=1, b='3')
    result = howard.to_dict(t)
    assert 'b' not in result
>>>>>>> ec0e0389
<|MERGE_RESOLUTION|>--- conflicted
+++ resolved
@@ -124,7 +124,6 @@
     assert isinstance(obj.players['John'], Hand)
     assert len(obj.players['John'].cards) == 3
 
-<<<<<<< HEAD
 
 def test_optional_type_not_set():
     drink = {'name': 'tequila'}
@@ -141,7 +140,8 @@
     assert isinstance(obj, Drink)
     assert 'lowball' == obj.glass_type
     assert {'name': 'scotch', 'glass_type': 'lowball'} == howard.to_dict(obj)
-=======
+
+    
 def test_strip_out_public():
     @dataclass
     class Test2:
@@ -164,5 +164,4 @@
 
     t = Test3(a=1, b='3')
     result = howard.to_dict(t)
-    assert 'b' not in result
->>>>>>> ec0e0389
+    assert 'b' not in result