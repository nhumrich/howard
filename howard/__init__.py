import dataclasses
from typing import Generic, TypeVar
from enum import EnumMeta


T = TypeVar('T')


<<<<<<< HEAD
def from_dict(d: dict, t: Generic[T], ignore_extras: bool=True) -> T:
=======
def from_dict(d: dict, t: Generic[T]) -> T:
    """
    Initialise an instance of the dataclass t using the values in the dict d

    Example:

    >>> @dataclasses.dataclass
    ... class Person:
    ...     name: str
    ...     age: int
    ...
    >>> data = {'name': 'Howard', 'age': 24}
    >>> from_dict(data, Person)
    Person(name='Howard', age=24)
    """
>>>>>>> 59cbfda6
    if not isinstance(d, dict):
        raise TypeError("First argument must be of type dict")
    if not dataclasses.is_dataclass(t):
        raise TypeError("Second argument must be a dataclass")

    return _convert_to(d, t, ignore_extras)


def to_dict(obj: T, public_only=False) -> dict:
    """
    Marshall a dataclass instance into a dict

    Example:

    >>> @dataclasses.dataclass
    ... class Person:
    ...     name: str
    ...     age: int
    ...
    >>> instance = Person(name='Howard', age=24)
    >>> to_dict(instance)
    {'name': 'Howard', 'age': 24}
    """
    if not dataclasses.is_dataclass(obj):
        raise TypeError('Argument must be a dataclass')

    return _convert_from(obj, public=public_only)


def _convert_to(obj, t, ignore_extras=True):
    kwargs = {}
    if dataclasses.is_dataclass(t):
        for f in dataclasses.fields(t):
            if f.name in obj:
                # get value
                value = obj[f.name]
                kwargs[f.name] = _convert_to(value, f.type, ignore_extras=ignore_extras)

        if not ignore_extras:
            extras = set(obj.keys()) - set(kwargs.keys())
            if extras:
                raise TypeError(
                    f'Found unexpected keys {extras} when converting to {t}'
                )
        return t(**kwargs)

    elif hasattr(t, '__origin__'):  # i.e List from typing
        args = t.__args__
        real_type = t.__origin__

        # validate
        if not isinstance(obj, real_type):
            raise TypeError(f'Object "{obj}" not of expected type {real_type}')

        if real_type == list:
            return [
                _convert_to(i, args[0], ignore_extras=ignore_extras)
                for i in obj
            ]
        elif real_type == dict:
            return {
                _convert_to(k, args[0], ignore_extras=ignore_extras): _convert_to(v, args[1], ignore_extras=ignore_extras)
                for k, v in obj.items()
            }
        else:
            raise TypeError(
                'Type {real_type} currently not supported by howard. '
                'Consider making a PR.'
            )
    elif isinstance(t, EnumMeta):
        return t(obj)

    elif t in (int, str, bool):
        if not isinstance(obj, t):
            raise TypeError(f'Object "{obj}" not of expected type {t}')
        return obj
    else:
        raise TypeError(f'Unsupported type {t}')


def _convert_from(obj, public=False):
    if dataclasses.is_dataclass(obj):
        d = {}
        for f in dataclasses.fields(obj):
            if f.name.startswith('_') and public:
                continue  # these attributes dont make it into the dict
            if f.metadata.get('internal', False):
                continue  # these attributes are marked as internal
            d[f.name] = _convert_from(getattr(obj, f.name), public=public)
        return d
    elif isinstance(obj, list):
        return [_convert_from(i, public=public) for i in obj]
    elif isinstance(obj, dict):
        return {k: _convert_from(v, public=public) for k, v in obj.items()}
    elif isinstance(obj.__class__, EnumMeta):
        return _convert_from(obj.value, public=public)
    elif type(obj) in (int, str, bool):
        return obj
    else:
        raise TypeError(f'Unsupported type {type(obj)}')<|MERGE_RESOLUTION|>--- conflicted
+++ resolved
@@ -6,10 +6,7 @@
 T = TypeVar('T')
 
 
-<<<<<<< HEAD
 def from_dict(d: dict, t: Generic[T], ignore_extras: bool=True) -> T:
-=======
-def from_dict(d: dict, t: Generic[T]) -> T:
     """
     Initialise an instance of the dataclass t using the values in the dict d
 
@@ -24,7 +21,6 @@
     >>> from_dict(data, Person)
     Person(name='Howard', age=24)
     """
->>>>>>> 59cbfda6
     if not isinstance(d, dict):
         raise TypeError("First argument must be of type dict")
     if not dataclasses.is_dataclass(t):
